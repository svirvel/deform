#include "block_change_flags.h"
#include "../config.h"
#include "../graph_cut/graph_cut.h"
#include "../profiler/profiler.h"

#include <stk/common/log.h>

template<
    typename TUnaryTerm,
    typename TBinaryTerm
>
BlockedGraphCutOptimizer<TUnaryTerm, TBinaryTerm>::BlockedGraphCutOptimizer(
    const int3& block_size,
    double block_energy_epsilon,
    int max_iteration_count) :
    _block_size(block_size),
    _block_energy_epsilon(block_energy_epsilon),
    _max_iteration_count(max_iteration_count)
{
    _neighbors[0] = {1, 0, 0};
    _neighbors[1] = {-1, 0, 0};
    _neighbors[2] = {0, 1, 0};
    _neighbors[3] = {0, -1, 0};
    _neighbors[4] = {0, 0, 1};
    _neighbors[5] = {0, 0, -1};
}
template<
    typename TUnaryTerm,
    typename TBinaryTerm
    >
BlockedGraphCutOptimizer<TUnaryTerm, TBinaryTerm>::~BlockedGraphCutOptimizer()
{
}
template<
    typename TUnaryTerm,
    typename TBinaryTerm
    >
void BlockedGraphCutOptimizer<TUnaryTerm, TBinaryTerm>::execute(
    TUnaryTerm& unary_fn, 
    TBinaryTerm& binary_fn,
    float3 step_size,
    stk::VolumeFloat3& def)
{
    dim3 dims = def.size();

    // Setting the block size to (0, 0, 0) will disable blocking and run the whole volume
    int3 block_dims = _block_size;
    if (block_dims.x == 0)
        block_dims.x = dims.x;
    if (block_dims.y == 0)
        block_dims.y = dims.y;
    if (block_dims.z == 0)
        block_dims.z = dims.z;

    int3 block_count {
        int(dims.x) / block_dims.x,
        int(dims.y) / block_dims.y,
        int(dims.z) / block_dims.z
    };

    // Rest
    int3 block_rest {
        int(dims.x) % block_dims.x,
        int(dims.y) % block_dims.y,
        int(dims.z) % block_dims.z
    };

    block_count.x += (block_rest.x > 0 ? 1 : 0);
    block_count.y += (block_rest.y > 0 ? 1 : 0);
    block_count.z += (block_rest.z > 0 ? 1 : 0);

    DLOG(Info) << "Volume size: " << dims;
    DLOG(Info) << "Block count: " << block_count;
    DLOG(Info) << "Block size: " << block_dims;
    DLOG(Info) << "Block rest: " << block_rest;

    BlockChangeFlags change_flags(block_count); 

    int num_iterations = 0;
    LOG(Info) << "Initial Energy: " << calculate_energy(unary_fn, binary_fn, def);

    bool done = false;
    while (!done) {
        unary_fn.pre_iteration_hook(num_iterations, def);

        done = true;

        size_t num_blocks_changed = 0;

        for (int use_shift = 0; use_shift < 2; ++use_shift) {
            PROFILER_SCOPE("shift", 0xFF766952);
            if (use_shift == 1 && (block_count.x * block_count.y * block_count.z) <= 1)
                continue;

            /*
                We only do shifting in the directions that requires it
            */

            int3 block_offset{0, 0, 0};
            int3 real_block_count = block_count;
            if (use_shift == 1) {
                block_offset.x = block_count.x == 1 ? 0 : (block_dims.x / 2);
                block_offset.y = block_count.y == 1 ? 0 : (block_dims.y / 2);
                block_offset.z = block_count.z == 1 ? 0 : (block_dims.z / 2);
                
                if (block_count.x > 1) real_block_count.x += 1;
                if (block_count.y > 1) real_block_count.y += 1;
                if (block_count.z > 1) real_block_count.z += 1;
            }

            for (int black_or_red = 0; black_or_red < 2; black_or_red++) {
                PROFILER_SCOPE("red_black", 0xFF339955);
                int num_blocks = real_block_count.x * real_block_count.y * real_block_count.z;
                
                #pragma omp parallel for schedule(dynamic) reduction(+:num_blocks_changed)
                for (int block_idx = 0; block_idx < num_blocks; ++block_idx) {
                    PROFILER_SCOPE("block", 0xFFAA623D);
                    int block_x = block_idx % real_block_count.x;
                    int block_y = (block_idx / real_block_count.x) % real_block_count.y;
                    int block_z = block_idx / (real_block_count.x*real_block_count.y);

                    int off = (block_z) % 2;
                    off = (block_y + off) % 2;
                    off = (block_x + off) % 2;

                    if (off != black_or_red) {
                        continue;
                    }

                    int3 block_p{block_x, block_y, block_z};

                    bool need_update = change_flags.is_block_set(block_p, use_shift == 1);
                    int n_count = 6; // Neighbors
                    for (int n = 0; n < n_count; ++n) {
                        int3 neighbor = block_p + _neighbors[n];
                        if (0 <= neighbor.x && neighbor.x < real_block_count.x &&
                            0 <= neighbor.y && neighbor.y < real_block_count.y &&
                            0 <= neighbor.z && neighbor.z < real_block_count.z) {
                            need_update = need_update || change_flags.is_block_set(neighbor, use_shift == 1);
                        }
                    }

                    if (!need_update) {
                        continue;
                    }

                    bool block_changed = false;
                    for (int n = 0; n < n_count; ++n) {
                        // delta in [mm]
                        float3 delta {
                            step_size.x * _neighbors[n].x,
                            step_size.y * _neighbors[n].y,
                            step_size.z * _neighbors[n].z
                        };

                        block_changed |= do_block(
                            unary_fn,
                            binary_fn,
                            block_p,
                            block_dims,
                            block_offset,
                            delta,
                            def
                        );
                    }

                    if (block_changed)
                        ++num_blocks_changed;

                    change_flags.set_block(block_p, block_changed, use_shift == 1);
                }
            }
        }

        PROFILER_COUNTER_SET("blocks_changed", num_blocks_changed);

        done = num_blocks_changed == 0;
        
        #ifdef DF_OUTPUT_VOLUME_ENERGY
            LOG(Info) << "Energy: " << calculate_energy(unary_fn, binary_fn, def);
        #endif

        ++num_iterations;

<<<<<<< HEAD
        PROFILER_FLIP();
=======
        // A max_iteration_count of -1 means we run until we converge
        if (_max_iteration_count != -1 && num_iterations >= _max_iteration_count)
            break;
>>>>>>> bd6a3e58
    }
    LOG(Info) << "Energy: " << calculate_energy(unary_fn, binary_fn, def) 
        << ", Iterations: " << num_iterations;
}

template<
    typename TUnaryTerm,
    typename TBinaryTerm
>
bool BlockedGraphCutOptimizer<TUnaryTerm, TBinaryTerm>::do_block(
    TUnaryTerm& unary_fn,
    TBinaryTerm& binary_fn,
    const int3& block_p,
    const int3& block_dims,
    const int3& block_offset,
    const float3& delta, // delta in mm
    stk::VolumeFloat3& def
)
{
    dim3 dims = def.size();

    typedef double FlowType;

    GraphCut<FlowType> graph(block_dims);

    FlowType current_energy = 0;
    {
        PROFILER_SCOPE("build", 0xFF228844);
        
        for (int sub_z = 0; sub_z < block_dims.z; ++sub_z) {
            for (int sub_y = 0; sub_y < block_dims.y; ++sub_y) {
                for (int sub_x = 0; sub_x < block_dims.x; ++sub_x) {
                    // Global coordinates
                    int gx = block_p.x * block_dims.x - block_offset.x + sub_x;
                    int gy = block_p.y * block_dims.y - block_offset.y + sub_y;
                    int gz = block_p.z * block_dims.z - block_offset.z + sub_z;

                    // Skip voxels outside volume
                    if (gx < 0 || gx >= int(dims.x) ||
                        gy < 0 || gy >= int(dims.y) ||
                        gz < 0 || gz >= int(dims.z)) {
                        graph.add_term1(sub_x, sub_y, sub_z, 0, 0);
                        continue;
                    }

                    int3 p{gx, gy, gz};
                    float3 def1 = def(p);
            
                    double f0 = unary_fn(p, def1);
                    double f1 = unary_fn(p, def1 + delta);

                    // Block borders (excl image borders) (T-weights with binary term for neighboring voxels)

                    if (sub_x == 0 && gx != 0) {
                        int3 step{-1, 0, 0};
                        float3 def2 = def(gx - 1, gy, gz);
                        f0 += binary_fn(p, def1, def2, step);
                        f1 += binary_fn(p, def1 + delta, def2, step);
                    }
                    else if (sub_x == block_dims.x - 1 && gx < int(dims.x) - 1) {
                        int3 step{1, 0, 0};
                        float3 def2 = def(gx + 1, gy, gz);
                        f0 += binary_fn(p, def1, def2, step);
                        f1 += binary_fn(p, def1 + delta, def2, step);
                    }

                    if (sub_y == 0 && gy != 0) {
                        int3 step{0, -1, 0};
                        float3 def2 = def(gx, gy - 1, gz);
                        f0 += binary_fn(p, def1, def2, step);
                        f1 += binary_fn(p, def1 + delta, def2, step);
                    }
                    else if (sub_y == block_dims.y - 1 && gy < int(dims.y) - 1) {
                        int3 step{0, 1, 0};
                        float3 def2 = def(gx, gy + 1, gz);
                        f0 += binary_fn(p, def1, def2, step);
                        f1 += binary_fn(p, def1 + delta, def2, step);
                    }

                    if (sub_z == 0 && gz != 0) {
                        int3 step{0, 0, -1};
                        float3 def2 = def(gx, gy, gz - 1);
                        f0 += binary_fn(p, def1, def2, step);
                        f1 += binary_fn(p, def1 + delta, def2, step);
                    }
                    else if (sub_z == block_dims.z - 1 && gz < int(dims.z) - 1) {
                        int3 step{0, 0, 1};
                        float3 def2 = def(gx, gy, gz + 1);
                        f0 += binary_fn(p, def1, def2, step);
                        f1 += binary_fn(p, def1 + delta, def2, step);
                    }

                    graph.add_term1(sub_x, sub_y, sub_z, f0, f1);

                    current_energy += f0;

                    if (sub_x + 1 < block_dims.x && gx + 1 < int(dims.x)) {
                        int3 step{1, 0, 0};
                        float3 def2 = def(p + step);
                        double f_same = binary_fn(p, def1, def2, step);
                        double f01 = binary_fn(p, def1, def2 + delta, step);
                        double f10 = binary_fn(p, def1 + delta, def2, step);

                        graph.add_term2(
                            sub_x, sub_y, sub_z,
                            sub_x + 1, sub_y, sub_z, 
                            f_same, f01, f10, f_same);

                        current_energy += f_same;
                    }
                    if (sub_y + 1 < block_dims.y && gy + 1 < int(dims.y)) {
                        int3 step{0, 1, 0};
                        float3 def2 = def(p + step);
                        double f_same = binary_fn(p, def1, def2, step);
                        double f01 = binary_fn(p, def1, def2 + delta, step);
                        double f10 = binary_fn(p, def1 + delta, def2, step);

                        graph.add_term2(
                            sub_x, sub_y, sub_z,
                            sub_x, sub_y + 1, sub_z,
                            f_same, f01, f10, f_same);

                        current_energy += f_same;
                    }
                    if (sub_z + 1 < block_dims.z && gz + 1 < int(dims.z)) {
                        int3 step{0, 0, 1};
                        float3 def2 = def(p + step);
                        double f_same = binary_fn(p, def1, def2, step);
                        double f01 = binary_fn(p, def1, def2 + delta, step);
                        double f10 = binary_fn(p, def1 + delta, def2, step);

                        graph.add_term2(
                            sub_x, sub_y, sub_z,
                            sub_x, sub_y, sub_z + 1,
                            f_same, f01, f10, f_same);

                        current_energy += f_same;
                    }
                }
            }
        }
    }


    FlowType current_emin;
    {
        PROFILER_SCOPE("minimize", 0xFF985423);
        current_emin = graph.minimize();
    }

    bool changed_flag = false;

    if (1.0 - current_emin / current_energy > _block_energy_epsilon) // Accept solution
    {
        PROFILER_SCOPE("apply", 0xFF767323);
        for (int sub_z = 0; sub_z < block_dims.z; sub_z++) {
            for (int sub_y = 0; sub_y < block_dims.y; sub_y++) {
                for (int sub_x = 0; sub_x < block_dims.x; sub_x++) {
                    // Global coordinates
                    int gx = block_p.x * block_dims.x - block_offset.x + sub_x;
                    int gy = block_p.y * block_dims.y - block_offset.y + sub_y;
                    int gz = block_p.z * block_dims.z - block_offset.z + sub_z;

                    // Skip voxels outside volume
                    if (gx < 0 || gx >= int(dims.x) ||
                        gy < 0 || gy >= int(dims.y) ||
                        gz < 0 || gz >= int(dims.z))
                    {
                        continue;
                    }

                    if (graph.get_var(sub_x, sub_y, sub_z) == 1)
                    {
                        def(gx, gy, gz) = def(gx, gy, gz) + delta;
                        changed_flag = true;
                    }
                }
            }
        }
    }


    return changed_flag;
}

template<
    typename TUnaryTerm,
    typename TBinaryTerm
>
double BlockedGraphCutOptimizer<TUnaryTerm, TBinaryTerm>::calculate_energy(
    TUnaryTerm& unary_fn,
    TBinaryTerm& binary_fn,
    stk::VolumeFloat3& def
)
{
    dim3 dims = def.size();

    double total_energy = 0;
    #pragma omp parallel for schedule(dynamic) reduction(+:total_energy)
    for (int gz = 0; gz < int(dims.z); ++gz) {
        for (int gy = 0; gy < int(dims.y); ++gy) {
            for (int gx = 0; gx < int(dims.x); ++gx) {
                int3 p{gx, gy, gz};
                float3 def1 = def(p);

                total_energy += unary_fn(p, def1);

                if (gx + 1 < int(dims.x)) {
                    int3 step{1, 0, 0};
                    float3 def2 = def(p + step);
                    total_energy += binary_fn(p, def1, def2, step);
                }
                if (gy + 1 < int(dims.y)) {
                    int3 step{0, 1, 0};
                    float3 def2 = def(p + step);
                    total_energy += binary_fn(p, def1, def2, step);
                }
                if (gz + 1 < int(dims.z)) {
                    int3 step{0, 0, 1};
                    float3 def2 = def(p + step);
                    total_energy += binary_fn(p, def1, def2, step);
                }
            }
        }
    }
    return total_energy;
}
<|MERGE_RESOLUTION|>--- conflicted
+++ resolved
@@ -182,13 +182,11 @@
 
         ++num_iterations;
 
-<<<<<<< HEAD
-        PROFILER_FLIP();
-=======
         // A max_iteration_count of -1 means we run until we converge
         if (_max_iteration_count != -1 && num_iterations >= _max_iteration_count)
             break;
->>>>>>> bd6a3e58
+        
+        PROFILER_FLIP();
     }
     LOG(Info) << "Energy: " << calculate_energy(unary_fn, binary_fn, def) 
         << ", Iterations: " << num_iterations;
