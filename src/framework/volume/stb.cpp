#include "stb.h"
#include "volume.h"

#ifdef DF_PLATFORM_WINDOWS
    #pragma warning(push)
    #pragma warning(disable: 4456) // declaration of 'k' hides previous local declaration
    #pragma warning(disable: 4996) // 'fopen': This function or variable may be unsafe...
    #pragma warning(disable: 4244) // '=': conversion from 'int' to 'stbi__uint16', possible loss of data
<<<<<<< HEAD
#else
    // TODO: Old gcc does not support push/pop
    #pragma GCC diagnostic ignored "-Wstrict-aliasing"
    #pragma GCC diagnostic ignored "-Wuninitialized"
#endif
=======
#endif // DF_PLATFORM_WINDOWS
>>>>>>> a0e6263c

#define STB_IMAGE_IMPLEMENTATION
#include "stb_image.h"

#define STB_IMAGE_WRITE_IMPLEMENTATION
#include "stb_image_write.h"

#ifdef DF_PLATFORM_WINDOWS
    #pragma warning(pop)
#endif // DF_PLATFORM_WINDOWS

#include <framework/debug/assert.h>
#include <framework/debug/log.h>

namespace stb
{
    Volume read_image(const char* file)
    {
        int x, y, n;
        uint8_t* data = stbi_load(file, &x, &y, &n, 0);
        if (!data)
        {
            return Volume(); // Return "invalid" volume
        }

        Dims size = { uint32_t(x), uint32_t(y), 1 };
        voxel::Type voxel_type = voxel::Type_Unknown;
        if (n == 1) voxel_type = voxel::Type_UChar;
        if (n == 2) voxel_type = voxel::Type_UChar2;
        if (n == 3) voxel_type = voxel::Type_UChar3;
        if (n == 4) voxel_type = voxel::Type_UChar4;

        Volume vol(size, voxel_type, data);

        stbi_image_free(data);
        return vol;
    }
    const char* last_read_error()
    {
        return stbi_failure_reason();
    }    
    bool write_image(const char* file, const Volume& volume)
    {
        assert(volume.voxel_type() == voxel::Type_UChar ||
               volume.voxel_type() == voxel::Type_UChar2 ||
               volume.voxel_type() == voxel::Type_UChar3 ||
               volume.voxel_type() == voxel::Type_UChar4);
        assert(volume.size().depth == 1);

        int num_comps = voxel::num_components(volume.voxel_type());
        Dims size = volume.size();

        /// Supported formats: .png, .bmp, .tga

        const char* ext = file + strlen(file) - 4;

        #ifdef DF_PLATFORM_WINDOWS        
            #define strcmp_ignore_case _stricmp
        #else
            #define strcmp_ignore_case strcasecmp
        #endif
        
        if (strcmp_ignore_case(ext, ".png") == 0)
        {
            int ret = stbi_write_png(file, int(size.width), int(size.height), num_comps, volume.ptr(), int(size.width * num_comps));
            assert(ret != 0);
            if(ret == 0)
            {
                LOG(Error, "Failed to write image: '%s'\n", file);
                return false;
            }
        }
        else if (strcmp_ignore_case(ext, ".bmp") == 0)
        {
            int ret = stbi_write_bmp(file, int(size.width), int(size.height), num_comps, volume.ptr());
            assert(ret != 0);
            if(ret == 0)
            {
                LOG(Error, "Failed to write image: '%s'\n", file);
                return false;
            }
        }
        else if (strcmp_ignore_case(ext, ".tga") == 0)
        {
            int ret = stbi_write_tga(file, int(size.width), int(size.height), num_comps, volume.ptr());
            assert(ret != 0);
            if(ret == 0)
            {
                LOG(Error, "Failed to write image: '%s'\n", file);
                return false;
            }
        }
        else
        {
            assert(false && "Unsupported image extension");
            return false;
        }

        #undef strcmp_ignore_case
        
        return true;
    }
}<|MERGE_RESOLUTION|>--- conflicted
+++ resolved
@@ -6,15 +6,11 @@
     #pragma warning(disable: 4456) // declaration of 'k' hides previous local declaration
     #pragma warning(disable: 4996) // 'fopen': This function or variable may be unsafe...
     #pragma warning(disable: 4244) // '=': conversion from 'int' to 'stbi__uint16', possible loss of data
-<<<<<<< HEAD
 #else
     // TODO: Old gcc does not support push/pop
     #pragma GCC diagnostic ignored "-Wstrict-aliasing"
     #pragma GCC diagnostic ignored "-Wuninitialized"
 #endif
-=======
-#endif // DF_PLATFORM_WINDOWS
->>>>>>> a0e6263c
 
 #define STB_IMAGE_IMPLEMENTATION
 #include "stb_image.h"
