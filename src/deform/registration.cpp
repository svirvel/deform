--- conflicted
+++ resolved
@@ -62,7 +62,6 @@
         param_str << f.rdbuf();
 
         LOG(Info) << "Running with parameter file: '" << param_file << "'";
-<<<<<<< HEAD
         if (!parse_registration_settings(param_str.str(), settings))
             return EXIT_FAILURE;
 
@@ -71,10 +70,6 @@
 
         // Print all settings to Verbose
         print_registration_settings(settings, stk::LogMessage(stk::Verbose).stream());
-=======
-        if (!parse_registration_file(param_file, settings))
-            return EXIT_FAILURE;
->>>>>>> da13138e
     }
     else {
         LOG(Info) << "Running with default settings.";
