--- conflicted
+++ resolved
@@ -27,10 +27,6 @@
     
     const char* fixed_files[DF_MAX_IMAGE_PAIR_COUNT];
     const char* moving_files[DF_MAX_IMAGE_PAIR_COUNT];
-<<<<<<< HEAD
-    const char* initial_deformation;
-
-=======
 
     const char* initial_deformation;
 
@@ -38,7 +34,6 @@
     const char* constraint_mask;
     const char* constraint_values;
 #endif // DF_ENABLE_HARD_CONSTRAINTS
->>>>>>> 321c970b
 };
 
 
@@ -53,13 +48,10 @@
               << "-m<i> <file> : Filename of the i:th moving image (i < " 
                 << DF_MAX_IMAGE_PAIR_COUNT << ")*." << std::endl
               << "-d0 <file> : Filename for initial deformation field" << std::endl
-<<<<<<< HEAD
-=======
 #ifdef DF_ENABLE_HARD_CONSTRAINTS
               << "-constraint_mask <file> : Filename for constraint mask" << std::endl
               << "-constraint_values <file> : Filename for constraint values" << std::endl
 #endif // DF_ENABLE_HARD_CONSTRAINTS
->>>>>>> 321c970b
               << "-p <file> : Filename of the parameter file (required)." << std::endl
               << "--help : Shows this help section." << std::endl
               << "*Requires a matching number of fixed and moving images";
@@ -117,8 +109,6 @@
                     print_help_and_exit("Missing arguments");
                 args.initial_deformation = argv[i];
             }
-<<<<<<< HEAD
-=======
 #ifdef DF_ENABLE_HARD_CONSTRAINTS
             else if (key == "constraint_mask")
             {
@@ -133,7 +123,6 @@
                 args.constraint_values = argv[i];
             }
 #endif // DF_ENABLE_HARD_CONSTRAINTS
->>>>>>> 321c970b
             else
             {
                 print_help_and_exit("Unrecognized option");
