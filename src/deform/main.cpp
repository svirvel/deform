--- conflicted
+++ resolved
@@ -30,7 +30,6 @@
         
         const char* fixed_files[DF_MAX_IMAGE_PAIR_COUNT];
         const char* moving_files[DF_MAX_IMAGE_PAIR_COUNT];
-<<<<<<< HEAD
 
         const char* initial_deformation;
 
@@ -40,17 +39,6 @@
         #endif // DF_ENABLE_VOXEL_CONSTRAINTS
     };
 
-=======
-
-        const char* initial_deformation;
-
-        #ifdef DF_ENABLE_VOXEL_CONSTRAINTS
-            const char* constraint_mask;
-            const char* constraint_values;
-        #endif // DF_ENABLE_VOXEL_CONSTRAINTS
-    };
-
->>>>>>> 2d470035
     void print_help_and_exit(const char* err = 0)
     {
         if (err)
@@ -147,13 +135,9 @@
                 print_help_and_exit("Unrecognized option");
             }
             ++i;
-<<<<<<< HEAD
-        }
-=======
-        }
-    }
-<<<<<<< HEAD
-=======
+        }
+    }
+
     /// Returns true if parsing was successful, false if not
     void parse_parameter_file(RegistrationEngine::Settings& settings, const char* file)
     {
@@ -181,9 +165,7 @@
         LOG(Info, "max_pyramid_level = %d\n", settings.max_pyramid_level);
         LOG(Info, "step_size = %f\n", settings.step_size);
         LOG(Info, "regularization_weight = %f\n", settings.regularization_weight);
->>>>>>> 2d470035
-    }
->>>>>>> smoothen
+    }
 }
 
 // Identifies and loads the given file
