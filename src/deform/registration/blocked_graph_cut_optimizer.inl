#include "block_change_flags.h"
#include "config.h"

#include <framework/debug/log.h>
#include <framework/graph_cut/graph_cut.h>
#include <framework/thread/thread.h>


template<
    typename TUnaryTerm,
    typename TBinaryTerm
>
BlockedGraphCutOptimizer<TUnaryTerm, TBinaryTerm>::BlockedGraphCutOptimizer()
{
    _neighbors[0] = {1, 0, 0};
    _neighbors[1] = {-1, 0, 0};
    _neighbors[2] = {0, 1, 0};
    _neighbors[3] = {0, -1, 0};
    _neighbors[4] = {0, 0, 1};
    _neighbors[5] = {0, 0, -1};

    _block_size = {12, 12, 12};
}
template<
    typename TUnaryTerm,
    typename TBinaryTerm
    >
BlockedGraphCutOptimizer<TUnaryTerm, TBinaryTerm>::~BlockedGraphCutOptimizer()
{
}
template<
    typename TUnaryTerm,
    typename TBinaryTerm
    >
void BlockedGraphCutOptimizer<TUnaryTerm, TBinaryTerm>::execute(
    TUnaryTerm& unary_fn, 
    TBinaryTerm& binary_fn, 
    float3 step_size, 
    VolumeFloat3& def)
{
    Dims dims = def.size();

    // Setting the block size to (0, 0, 0) will disable blocking and run the whole volume
    int3 block_dims = _block_size;
    if (block_dims.x == 0)
        block_dims.x = dims.width;
    if (block_dims.y == 0)
        block_dims.y = dims.height;
    if (block_dims.z == 0)
        block_dims.z = dims.depth;

    int3 block_count{
        int(dims.width) / block_dims.x,
        int(dims.height) / block_dims.y,
        int(dims.depth) / block_dims.z
    };

    // Rest
    int3 block_rest{
        int(dims.width) % block_dims.x,
        int(dims.height) % block_dims.y,
        int(dims.depth) % block_dims.z
    };

    block_count.x += (block_rest.x > 0 ? 1 : 0);
    block_count.y += (block_rest.y > 0 ? 1 : 0);
    block_count.z += (block_rest.z > 0 ? 1 : 0);

    LOG(Info, "Volume size: %d, %d, %d\n", dims.width, dims.height, dims.depth);
    LOG(Info, "Block count: %d, %d, %d\n", block_count.x, block_count.y, block_count.z);
    LOG(Info, "Block size: %d, %d, %d\n", block_dims.x, block_dims.y, block_dims.z);
    LOG(Info, "Block rest: %d, %d, %d\n", block_rest.x, block_rest.y, block_rest.z);

    BlockChangeFlags change_flags(block_count); 

    bool done = false;
    while (!done)
    {
        done = true;

        for (int use_shift = 0; use_shift < 2; ++use_shift)
        {
            if (use_shift == 1 && (block_count.x * block_count.y * block_count.z) <= 1)
                continue;

            /*
                We only do shifting in the directions that requires it
            */

            int3 block_offset{0, 0, 0};
            int3 real_block_count = block_count;
            if (use_shift == 1)
            {
                block_offset.x = block_count.x == 1 ? 0 : (block_dims.x / 2);
                block_offset.y = block_count.y == 1 ? 0 : (block_dims.y / 2);
                block_offset.z = block_count.z == 1 ? 0 : (block_dims.z / 2);
<<<<<<< HEAD
=======
                
                if (block_count.x > 1) real_block_count.x += 1;
                if (block_count.y > 1) real_block_count.y += 1;
                if (block_count.z > 1) real_block_count.z += 1;
>>>>>>> fb6601a0
            }

            int3 real_block_count{
                block_count.x + ((block_count.x > 1 && use_shift == 1) ? 1 : 0),
                block_count.y + ((block_count.y > 1 && use_shift == 1) ? 1 : 0),
                block_count.z + ((block_count.z > 1 && use_shift == 1) ? 1 : 0)
            };

            for (int black_or_red = 0; black_or_red < 2; black_or_red++)
            {
                int num_blocks = real_block_count.x * real_block_count.y * real_block_count.z;

                #ifdef DF_DEBUG_BLOCK_CHANGE_COUNT
                    volatile long num_blocks_changed = 0;
                #endif // DF_DEBUG_BLOCK_CHANGE_COUNT

                #ifdef DF_ENABLE_BLOCK_ENERGY_CHECK
                    float* block_energy = new float[num_blocks];
                #endif // DF_ENABLE_BLOCK_ENERGY_CHECK
                
                #pragma omp parallel for
                for (int block_idx = 0; block_idx < num_blocks; ++block_idx)
                {
                    #ifdef DF_ENABLE_BLOCK_ENERGY_CHECK
                        block_energy[block_idx] = 100000000.0f;
                    #endif


                    int block_x = (block_idx % real_block_count.x) % real_block_count.y;
                    int block_y = (block_idx / real_block_count.x) % real_block_count.y;
                    int block_z = block_idx / (real_block_count.x*real_block_count.y);

                    int off = (block_z) % 2;
                    off = (block_y + off) % 2;
                    off = (block_x + off) % 2;

                    if (off != black_or_red)
                    {
                        continue;
                    }

                    int3 block_p{block_x, block_y, block_z};

                    bool need_update = change_flags.is_block_set(block_p, use_shift == 1);
                    int n_count = 6; // Neighbors
                    for (int n = 0; n < n_count; ++n)
                    {
                        need_update = need_update || change_flags.is_block_set(block_p + _neighbors[n], use_shift == 1);
                    }

                    if (!need_update)
                    {
                        continue;
                    }


                    bool block_changed = false;
                    for (int n = 0; n < n_count; ++n)
                    {
                        // delta in [voxels]
                        float3 delta{
                            step_size.x * _neighbors[n].x,
                            step_size.y * _neighbors[n].y,
                            step_size.z * _neighbors[n].z
                        };

                        #ifdef DF_ENABLE_BLOCK_ENERGY_CHECK
                            float energy = 0.0f;
                        #endif

                        block_changed |= do_block(
                            unary_fn,
                            binary_fn,
                            block_p,
                            block_dims,
                            block_offset,
                            delta,
                            def
                        #ifdef DF_ENABLE_BLOCK_ENERGY_CHECK
                            , energy
                        #endif
                        );
                        
                        #ifdef DF_ENABLE_BLOCK_ENERGY_CHECK
                            block_energy[block_idx] = std::min(energy, block_energy[block_idx]);
                        #endif
                    }

                    #ifdef DF_DEBUG_BLOCK_CHANGE_COUNT
                        if (block_changed)
                        {
                            thread::interlocked_increment(&num_blocks_changed);
                        }
                    #endif // DF_DEBUG_BLOCK_CHANGE_COUNT

                    change_flags.set_block(block_p, block_changed, use_shift == 1);
                    done = done && !block_changed;
                }

                #ifdef DF_ENABLE_BLOCK_ENERGY_CHECK
                    float sum_block_energy = 0.0f;
                    for (int block_idx = 0; block_idx < num_blocks; ++block_idx)
                    {
                        sum_block_energy += block_energy[block_idx];
                    }
                    LOG(Debug, "Sum of block energies: %.10f, Total energy: %.10f\n", sum_block_energy, calculate_energy(unary_fn, binary_fn, def));
                    delete [] block_energy;
                #endif // DF_ENABLE_BLOCK_ENERGY_CHECK
                
                #ifdef DF_DEBUG_BLOCK_CHANGE_COUNT
                    LOG(Debug, "[num_blocks: %d, use_shift: %d, black_or_red: %d] blocks_changed: %d\n", 
                        num_blocks, use_shift, black_or_red, num_blocks_changed);
                #endif // DF_DEBUG_BLOCK_CHANGE_COUNT
            }
        }

<<<<<<< HEAD
#if DF_DEBUG_LEVEL >= 1
=======
#ifdef DF_OUTPUT_VOLUME_ENERGY
>>>>>>> fb6601a0
        LOG(Debug, "Energy: %.10f\n", calculate_energy(unary_fn, binary_fn, def));
#endif

    }
}
template<
    typename TUnaryTerm,
    typename TBinaryTerm
    >
bool BlockedGraphCutOptimizer<TUnaryTerm, TBinaryTerm>::do_block(
    TUnaryTerm& unary_fn,
    TBinaryTerm& binary_fn,
    const int3& block_p,
    const int3& block_dims,
    const int3& block_offset,
    const float3& delta, // delta in voxels
    VolumeFloat3& def
#ifdef DF_ENABLE_BLOCK_ENERGY_CHECK
    , float& out_block_energy
#endif
)
{
    Dims dims = def.size();

    GraphCut<float> graph(block_dims);

    float current_energy = 0;
    {
        for (int sub_z = 0; sub_z < block_dims.z; ++sub_z)
        {
            for (int sub_y = 0; sub_y < block_dims.y; ++sub_y)
            {
                for (int sub_x = 0; sub_x < block_dims.x; ++sub_x)
                {
                    // Global coordinates
                    int gx = block_p.x * block_dims.x - block_offset.x + sub_x;
                    int gy = block_p.y * block_dims.y - block_offset.y + sub_y;
                    int gz = block_p.z * block_dims.z - block_offset.z + sub_z;

                    // Skip voxels outside volume
                    if (gx < 0 || gx >= int(dims.width) ||
                        gy < 0 || gy >= int(dims.height) ||
                        gz < 0 || gz >= int(dims.depth))
                    {
                        graph.add_term1(sub_x, sub_y, sub_z, 0, 0);
                        continue;
                    }

                    int3 p{gx, gy, gz};
                    float3 def1 = def(p);

                    float f0 = unary_fn(p, def1);
                    float f1 = unary_fn(p, def1 + delta);

                    // Block borders (excl image borders) (T-weights with binary term for neighboring voxels)

                    if (sub_x == 0 && gx != 0)
                    {
                        int3 step{-1, 0, 0};
                        float3 def2 = def(gx - 1, gy, gz);
                        f0 += binary_fn(p, def1, def2, step);
                        f1 += binary_fn(p, def1 + delta, def2, step);
                    }
                    else if (sub_x == block_dims.x - 1 && gx < int(dims.width) - 1)
                    {
                        int3 step{1, 0, 0};
                        float3 def2 = def(gx + 1, gy, gz);
                        f0 += binary_fn(p, def1, def2, step);
                        f1 += binary_fn(p, def1 + delta, def2, step);
                    }

                    if (sub_y == 0 && gy != 0)
                    {
                        int3 step{0, -1, 0};
                        float3 def2 = def(gx, gy - 1, gz);
                        f0 += binary_fn(p, def1, def2, step);
                        f1 += binary_fn(p, def1 + delta, def2, step);
                    }
                    else if (sub_y == block_dims.y - 1 && gy < int(dims.height) - 1)
                    {
                        int3 step{0, 1, 0};
                        float3 def2 = def(gx, gy + 1, gz);
                        f0 += binary_fn(p, def1, def2, step);
                        f1 += binary_fn(p, def1 + delta, def2, step);
                    }

                    if (sub_z == 0 && gz != 0)
                    {
                        int3 step{0, 0, -1};
                        float3 def2 = def(gx, gy, gz - 1);
                        f0 += binary_fn(p, def1, def2, step);
                        f1 += binary_fn(p, def1 + delta, def2, step);
                    }
                    else if (sub_z == block_dims.z - 1 && gz < int(dims.depth) - 1)
                    {
                        int3 step{0, 0, 1};
                        float3 def2 = def(gx, gy, gz + 1);
                        f0 += binary_fn(p, def1, def2, step);
                        f1 += binary_fn(p, def1 + delta, def2, step);
                    }

                    graph.add_term1(sub_x, sub_y, sub_z, f0, f1);

                    current_energy += f0;

                    if (sub_x + 1 < block_dims.x && gx + 1 < int(dims.width))
                    {
                        int3 step{1, 0, 0};
                        float3 def2 = def(p + step);
                        float f_same = binary_fn(p, def1, def2, step);
                        float f01 = binary_fn(p, def1, def2 + delta, step);
                        float f10 = binary_fn(p, def1 + delta, def2, step);

                        graph.add_term2(
                            sub_x, sub_y, sub_z,
                            sub_x + 1, sub_y, sub_z, 
                            f_same, f01, f10, f_same);

                        current_energy += f_same;
                    }
                    if (sub_y + 1 < block_dims.y && gy + 1 < int(dims.height))
                    {
                        int3 step{0, 1, 0};
                        float3 def2 = def(p + step);
                        float f_same = binary_fn(p, def1, def2, step);
                        float f01 = binary_fn(p, def1, def2 + delta, step);
                        float f10 = binary_fn(p, def1 + delta, def2, step);

                        graph.add_term2(
                            sub_x, sub_y, sub_z,
                            sub_x, sub_y + 1, sub_z,
                            f_same, f01, f10, f_same);

                        current_energy += f_same;
                    }
                    if (sub_z + 1 < block_dims.z && gz + 1 < int(dims.depth))
                    {
                        int3 step{0, 0, 1};
                        float3 def2 = def(p + step);
                        float f_same = binary_fn(p, def1, def2, step);
                        float f01 = binary_fn(p, def1, def2 + delta, step);
                        float f10 = binary_fn(p, def1 + delta, def2, step);

                        graph.add_term2(
                            sub_x, sub_y, sub_z,
                            sub_x, sub_y, sub_z + 1,
                            f_same, f01, f10, f_same);

                        current_energy += f_same;
                    }
                }
            }
        }
    }

    float current_emin = graph.minimize();
    bool changed_flag = false;

#ifdef DF_DEBUG_VOXEL_CHANGE_COUNT
    int voxels_changed_ = 0;
#endif // DF_DEBUG_VOXEL_CHANGE_COUNT

<<<<<<< HEAD
    if (current_emin /*+ 0.0001f*/ < current_energy) //Accept solution
=======
#ifdef DF_ENABLE_BLOCK_ENERGY_CHECK
    out_block_energy = std::min(current_emin, current_energy);
#endif

    if (current_emin /*+ 0.00001f*/ < current_energy) //Accept solution
>>>>>>> fb6601a0
    {
        for (int sub_z = 0; sub_z < block_dims.z; sub_z++)
        {
            for (int sub_y = 0; sub_y < block_dims.y; sub_y++)
            {
                for (int sub_x = 0; sub_x < block_dims.x; sub_x++)
                {
                    // Global coordinates
                    int gx = block_p.x * block_dims.x - block_offset.x + sub_x;
                    int gy = block_p.y * block_dims.y - block_offset.y + sub_y;
                    int gz = block_p.z * block_dims.z - block_offset.z + sub_z;

                    // Skip voxels outside volume
                    if (gx < 0 || gx >= int(dims.width) ||
                        gy < 0 || gy >= int(dims.height) ||
                        gz < 0 || gz >= int(dims.depth))
                    {
                        continue;
                    }

                    if (graph.get_var(sub_x, sub_y, sub_z) == 1)
                    {
                        def(gx, gy, gz) = def(gx, gy, gz) + delta;
                        changed_flag = true;
#ifdef DF_DEBUG_VOXEL_CHANGE_COUNT
                        ++voxels_changed_;
#endif // DF_DEBUG_VOXEL_CHANGE_COUNT
                    }
                }
            }
        }
    }

#ifdef DF_DEBUG_VOXEL_CHANGE_COUNT
    if (voxels_changed_)
        LOG(Debug, "[voxels changed] delta: %f %f %f, block_p: %d %d %d, n: %d (emin: %f, current_energy: %f)\n", 
            delta.x, delta.y, delta.z, block_p.x, block_p.y, block_p.z, voxels_changed_, current_emin, current_energy);
#endif // DF_DEBUG_VOXEL_CHANGE_COUNT

    return changed_flag;
}


template<
    typename TUnaryTerm,
    typename TBinaryTerm
>
float BlockedGraphCutOptimizer<TUnaryTerm, TBinaryTerm>::calculate_energy(
    TUnaryTerm& unary_fn,
    TBinaryTerm& binary_fn,
    VolumeFloat3& def
)
{
    Dims dims = def.size();

    float total_energy = 0;
    for (int gz = 0; gz < int(dims.depth); ++gz)
    {
        for (int gy = 0; gy < int(dims.height); ++gy)
        {
            for (int gx = 0; gx < int(dims.width); ++gx)
            {
                int3 p{gx, gy, gz};
                float3 def1 = def(p);

                total_energy += unary_fn(p, def1);

                if (gx + 1 < int(dims.width))
                {
                    int3 step{1, 0, 0};
                    float3 def2 = def(p + step);
                    total_energy += binary_fn(p, def1, def2, step);
                }
                if (gy + 1 < int(dims.height))
                {
                    int3 step{0, 1, 0};
                    float3 def2 = def(p + step);
                    total_energy += binary_fn(p, def1, def2, step);
                }
                if (gz + 1 < int(dims.depth))
                {
                    int3 step{0, 0, 1};
                    float3 def2 = def(p + step);
                    total_energy += binary_fn(p, def1, def2, step);
                }
            }
        }
    }
    return total_energy;
}
<|MERGE_RESOLUTION|>--- conflicted
+++ resolved
@@ -94,20 +94,11 @@
                 block_offset.x = block_count.x == 1 ? 0 : (block_dims.x / 2);
                 block_offset.y = block_count.y == 1 ? 0 : (block_dims.y / 2);
                 block_offset.z = block_count.z == 1 ? 0 : (block_dims.z / 2);
-<<<<<<< HEAD
-=======
                 
                 if (block_count.x > 1) real_block_count.x += 1;
                 if (block_count.y > 1) real_block_count.y += 1;
                 if (block_count.z > 1) real_block_count.z += 1;
->>>>>>> fb6601a0
             }
-
-            int3 real_block_count{
-                block_count.x + ((block_count.x > 1 && use_shift == 1) ? 1 : 0),
-                block_count.y + ((block_count.y > 1 && use_shift == 1) ? 1 : 0),
-                block_count.z + ((block_count.z > 1 && use_shift == 1) ? 1 : 0)
-            };
 
             for (int black_or_red = 0; black_or_red < 2; black_or_red++)
             {
@@ -217,11 +208,7 @@
             }
         }
 
-<<<<<<< HEAD
-#if DF_DEBUG_LEVEL >= 1
-=======
 #ifdef DF_OUTPUT_VOLUME_ENERGY
->>>>>>> fb6601a0
         LOG(Debug, "Energy: %.10f\n", calculate_energy(unary_fn, binary_fn, def));
 #endif
 
@@ -384,15 +371,11 @@
     int voxels_changed_ = 0;
 #endif // DF_DEBUG_VOXEL_CHANGE_COUNT
 
-<<<<<<< HEAD
-    if (current_emin /*+ 0.0001f*/ < current_energy) //Accept solution
-=======
 #ifdef DF_ENABLE_BLOCK_ENERGY_CHECK
     out_block_energy = std::min(current_emin, current_energy);
 #endif
 
     if (current_emin /*+ 0.00001f*/ < current_energy) //Accept solution
->>>>>>> fb6601a0
     {
         for (int sub_z = 0; sub_z < block_dims.z; sub_z++)
         {
