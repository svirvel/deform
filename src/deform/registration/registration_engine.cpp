--- conflicted
+++ resolved
@@ -147,20 +147,6 @@
 #ifdef DF_ENABLE_VOXEL_CONSTRAINTS
 void RegistrationEngine::set_voxel_constraints(const VolumeUInt8& mask, const VolumeFloat3& values)
 {
-<<<<<<< HEAD
-    _constraints_mask_pyramid.set_volume(0, mask);
-    _constraints_pyramid.set_volume(0, values);
-    for (int i = 0; i < _settings.num_pyramid_levels-1; ++i)
-    {
-        VolumeUInt8 prev_mask = _constraints_mask_pyramid.volume(i);
-        VolumeFloat3 prev_values = _constraints_pyramid.volume(i);
-
-        _constraints_mask_pyramid.set_volume(i+1, 
-            voxel_constraints::downsample_mask_by_2(prev_mask));
-        _constraints_pyramid.set_volume(i+1, 
-            voxel_constraints::downsample_values_by_2(prev_mask, prev_values));
-    }
-=======
     voxel_constraints::build_pyramids(
         mask, 
         values,
@@ -168,7 +154,6 @@
         _constraints_mask_pyramid,
         _constraints_pyramid
     );
->>>>>>> fffc7660
 }
 #endif // DF_ENABLE_VOXEL_CONSTRAINTS
 
